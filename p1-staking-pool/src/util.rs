//use near_sdk::json_types::{U128, U64};
use near_sdk::env;
use uint::construct_uint;

use crate::constants::ROUND;

// pub type U128String = U128;
// pub type U64String = U64;

construct_uint! {
    /// 256-bit unsigned integer.
    pub struct U256(4);
}

pub fn current_epoch() -> u64 {
<<<<<<< HEAD
    env::block_timestamp() / EPOCH
=======
    (env::block_timestamp() + ROUND - 1) / ROUND
>>>>>>> 83d1345c
}

// returns amount * numerator/denominator
// pub fn proportional(amount: u128, numerator: u128, denominator: u128) -> u128 {
//     return (U256::from(amount) * U256::from(numerator) / U256::from(denominator)).as_u128();
// }<|MERGE_RESOLUTION|>--- conflicted
+++ resolved
@@ -13,11 +13,7 @@
 }
 
 pub fn current_epoch() -> u64 {
-<<<<<<< HEAD
     env::block_timestamp() / EPOCH
-=======
-    (env::block_timestamp() + ROUND - 1) / ROUND
->>>>>>> 83d1345c
 }
 
 // returns amount * numerator/denominator
