use near_sdk::borsh::{self, BorshDeserialize, BorshSerialize};
use near_sdk::collections::LookupMap;
use near_sdk::json_types::{ValidAccountId, U128};
use near_sdk::{
    assert_one_yocto, env, log, near_bindgen, AccountId, Balance, PanicOnDefault, Promise,
    PromiseOrValue, PromiseResult,
};

pub mod constants;
pub mod errors;
pub mod interfaces;
// pub mod util;
pub mod helpers;
pub mod vault;

use crate::helpers::*;
use crate::interfaces::*;
use crate::{constants::*, errors::*, vault::*};

near_sdk::setup_alloc!();

/// P2 rewards distribution contract implementing the "Scalable Reward Distribution on the Ethereum Blockchain"
/// algorithm:
/// https://uploads-ssl.webflow.com/5ad71ffeb79acc67c8bcdaba/5ad8d1193a40977462982470_scalable-reward-distribution-paper.pdf
#[near_bindgen]
#[derive(BorshDeserialize, BorshSerialize, PanicOnDefault)]
pub struct Contract {
    /// if farming is opened
    pub is_active: bool,
    pub setup_finalized: bool,
    pub owner_id: AccountId,
    /// Treasury address - a destination for the collected fees.
    pub treasury: AccountId,
    /// user vaults
    pub vaults: LookupMap<AccountId, Vault>,
    pub stake_tokens: Vec<AccountId>,
    /// total number of units currently staked
    pub staked_units: Balance,
    /// Rate between the staking token and stake units.
    /// When farming the `min(staking_token[i]*stake_rate[i]/1e24)` is taken
    /// to allocate farm_units.
    /// Cheddar should be the first stake token.
    pub stake_rates: Vec<u128>,
    pub farm_tokens: Vec<AccountId>,
    /// Ratios between the farm unit and all farm tokens when computing reward.
    /// When farming, for each token index i in `farm_tokens` we allocate to
    /// a user `vault.farmed*farm_token_rates[i]/1e24`.
    /// Farmed tokens are distributed to all users proportionally to their stake.
    pub farm_token_rates: Vec<u128>,
    /// amount of $farm_units farmed during each round. Round duration is defined in constants.rs
    /// Farmed $farm_units are distributed to all users proportionally to their stake.
    pub farm_unit_emission: u128,
    /// received deposits for farming reward
    pub farm_deposits: Vec<u128>,
    /// unix timestamp (seconds) when the farming starts.
    pub farming_start: u64,
    /// unix timestamp (seconds) when the farming ends (first time with no farming).
    pub farming_end: u64,
    /// NFT token used for boost
    pub cheddar_nft: AccountId,
    /// boost when staking cheddy in basis points
    pub cheddar_nft_boost: u32,
    /// total number of harvested farm tokens
    pub total_harvested: Vec<Balance>,
    /// rewards accumulator: running sum of farm_units per token (equals to the total
    /// number of farmed unit tokens).
    reward_acc: u128,
    /// round number when the s was previously updated.
    reward_acc_round: u64,
    /// total amount of currently staked tokens.
    total_stake: Vec<Balance>,
    /// total number of accounts currently registered.
    pub accounts_registered: u64,
    /// Free rate in basis points. The fee is charged from the user staked tokens
    /// on withdraw. Example: if fee=2 and user withdraws 10000e24 staking tokens
    /// then the protocol will charge 2e24 staking tokens.
    pub fee_rate: u128,
    /// amount of fee collected (in staking token).
    pub fee_collected: Vec<Balance>,
}

#[near_bindgen]
impl Contract {
    /// Initializes the contract with the account where the NEP-141 token contract resides, start block-timestamp & rewards_per_year.
    /// Parameters:
    /// * `stake_tokens`: tokens we are staking, cheddar should be one of them.
    /// * `farming_start` & `farming_end` are unix timestamps (in seconds).
    /// * `fee_rate`: the Contract.fee parameter (in basis points)
    /// The farm starts desactivated. To activate, you must send required farming deposits and
    /// call `self.finalize_setup()`.
    #[init]
    pub fn new(
        owner_id: ValidAccountId,
        stake_tokens: Vec<ValidAccountId>,
        stake_rates: Vec<U128>,
        farm_unit_emission: U128,
        farm_tokens: Vec<ValidAccountId>,
        farm_token_rates: Vec<U128>,
        farming_start: u64,
        farming_end: u64,
        cheddar_nft: ValidAccountId,
        cheddar_nft_boost: u32,
        fee_rate: u32,
        treasury: ValidAccountId,
    ) -> Self {
        assert!(farming_end > farming_start, "End must be after start");
        assert!(stake_rates[0].0 == E24, "stake_rate[0] must be 1e24");
        // assert!(
        //     farm_token_rates[0].0 == E24,
        //     "farm_token_rates[0] must be 1e24"
        // );
        let stake_len = stake_tokens.len();
        let farm_len = farm_tokens.len();
        let c = Self {
            is_active: true,
            setup_finalized: false,
            owner_id: owner_id.into(),
            treasury: treasury.into(),
            vaults: LookupMap::new(b"v".to_vec()),
            stake_tokens: stake_tokens.iter().map(|x| x.to_string()).collect(),
            staked_units: 0,
            stake_rates: stake_rates.iter().map(|x| x.0).collect(),
            farm_tokens: farm_tokens.iter().map(|x| x.to_string()).collect(),
            farm_token_rates: farm_token_rates.iter().map(|x| x.0).collect(),
            farm_unit_emission: farm_unit_emission.0,
            farm_deposits: vec![0; farm_len],
            farming_start,
            farming_end,
            cheddar_nft: cheddar_nft.into(),
            cheddar_nft_boost,
            total_harvested: vec![0; farm_len],
            reward_acc: 0,
            reward_acc_round: 0,
            total_stake: vec![0; stake_len],
            accounts_registered: 0,
            fee_rate: fee_rate.into(),
            fee_collected: vec![0; stake_len],
        };
        c.check_vectors();
        c
    }

    fn check_vectors(&self) {
        let fl = self.farm_tokens.len();
        let sl = self.stake_tokens.len();
        assert!(
            fl == self.farm_token_rates.len()
                && fl == self.total_harvested.len()
                && fl == self.farm_deposits.len(),
            "farm token vector length is not correct"
        );
        assert!(
            sl == self.stake_rates.len()
                && sl == self.total_stake.len()
                && sl == self.fee_collected.len(),
            "stake token vector length is not correct"
        );
    }

    // ************ //
    // view methods //

    /// Returns amount of staked NEAR and farmed CHEDDAR of given account.
    pub fn get_contract_params(&self) -> ContractParams {
        ContractParams {
            owner_id: self.owner_id.clone(),
            stake_tokens: self.stake_tokens.clone(),
            stake_rates: to_U128s(&self.stake_rates),
            farm_unit_emission: self.farm_unit_emission.into(),
            farm_tokens: self.farm_tokens.clone(),
            farm_token_rates: to_U128s(&self.farm_token_rates),
            farm_deposits: to_U128s(&self.farm_deposits),
            is_active: self.is_active,
            farming_start: self.farming_start,
            farming_end: self.farming_end,
            cheddar_nft: self.cheddar_nft.clone(),
            total_staked: to_U128s(&self.total_stake),
            total_farmed: to_U128s(&self.total_harvested),
            fee_rate: self.fee_rate.into(),
            accounts_registered: self.accounts_registered,
        }
    }

    pub fn status(&self, account_id: AccountId) -> Option<Status> {
        return match self.vaults.get(&account_id) {
            Some(mut v) => {
                let r = self.current_round();
                v.ping(self.compute_reward_acc(r), r);
                // round starts from 1 when now >= farming_start
                let r0 = if r > 1 { r - 1 } else { 0 };
                let farmed = self
                    .farm_token_rates
                    .iter()
                    .map(|rate| U128::from(farmed_tokens(v.farmed, *rate)))
                    .collect();
                return Some(Status {
                    stake_tokens: to_U128s(&v.staked),
                    stake: v.min_stake.into(),
                    farmed_units: v.farmed.into(),
                    farmed_tokens: farmed,
                    cheddy_nft: v.cheddy,
                    timestamp: self.farming_start + r0 * ROUND,
                });
            }
            None => None,
        };
    }

    // ******************* //
    // transaction methods //

    /// Implements nft receiver handler
    #[allow(unused_variables)]
    pub fn nft_on_transfer(
        &mut self,
        sender_id: AccountId,
        previous_owner_id: AccountId,
        token_id: String,
        msg: String,
    ) -> PromiseOrValue<bool> {
        if env::predecessor_account_id() != self.cheddar_nft {
            log!("Only Cheddy NFTs ({}) are supported", self.cheddar_nft);
            return PromiseOrValue::Value(true);
        }
        let v = self.vaults.get(&previous_owner_id);
        if v.is_none() {
            log!("Account not registered. Register prior to depositing NFT");
            return PromiseOrValue::Value(true);
        }
        let mut v = v.unwrap();
        if !v.cheddy.is_empty() {
            log!("Account already has Cheddy deposited. You can only deposit one cheddy");
            return PromiseOrValue::Value(true);
        }
        log!("Staking Cheddy NFT - you will obtain a special farming boost");
        self.ping_all(&mut v);

        v.cheddy = token_id;
        self._recompute_stake(&mut v);
        self.vaults.insert(&previous_owner_id, &v);
        return PromiseOrValue::Value(false);
    }

    /// withdraw NFT to a destination account using the `nft_transfer` method.
    pub fn withdraw_nft(&mut self, receiver_id: ValidAccountId) {
        let user = env::predecessor_account_id();
        let mut v = self.get_vault(&user);
        self._withdraw_nft(&mut v, receiver_id.into());
        self.vaults.insert(&user, &v);
    }

    pub(crate) fn _setup_deposit(&mut self, token: &AccountId, amount: u128) {
        assert!(
            !self.setup_finalized,
            "setup deposits must be done when contract setup is not finalized"
        );
        let token_i = find_acc_idx(token, &self.farm_tokens);
        let total_rounds = round_number(self.farming_start, self.farming_end, self.farming_end);
        let expected = farmed_tokens(
            u128::from(total_rounds) * self.farm_unit_emission,
            self.farm_token_rates[token_i],
        );
        assert_eq!(
            self.farm_deposits[token_i], 0,
            "deposit already done for the given token"
        );
        assert_eq!(
            amount, expected,
            "Expected deposit for token {} is {}, got {}",
            self.farm_tokens[token_i], expected, amount
        );
        self.farm_deposits[token_i] = amount;
    }

    /// Deposit native near during the setup phase for farming rewards.
    /// Panics when the deposit was already done or the setup is completed.
    #[payable]
    pub fn setup_deposit_near(&mut self) {
        self._setup_deposit(&NEAR_TOKEN.to_string(), env::attached_deposit())
    }

    /// stakes native near.
    /// The transaction fails if near is not included in `self.stake_amount`.
    #[payable]
    pub fn stake_near(&mut self) {
        let a = env::predecessor_account_id();
        self._stake(&a, &NEAR_TOKEN.to_string(), env::attached_deposit());
    }

    // NEP-141 token staking is done via ft_transfer_call

    /// Unstakes given amount of tokens and transfers it back to the user.
    /// If amount equals to the amount staked then we close the account.
    /// NOTE: account once closed must re-register to stake again.
    /// Returns amount of staked tokens left (still staked) after the call.
    /// Panics if the caller doesn't stake anything or if he doesn't have enough staked tokens.
    /// Requires 1 yNEAR payment for wallet 2FA.
    #[payable]
    pub fn unstake(&mut self, token: ValidAccountId, amount: U128) -> U128 {
        self.assert_is_active();
        assert_one_yocto();
        let user = env::predecessor_account_id();
        self._unstake(&user, token.as_ref(), amount.0).into()
    }

    /// Unstakes everything and close the account. Sends all farmed tokens using a ft_transfer
    /// and all staked tokens back to the caller.
    /// Panics if the caller doesn't stake anything.
    /// Requires 1 yNEAR payment for wallet validation.
    #[payable]
    pub fn close(&mut self) {
        self.assert_is_active();
        assert_one_yocto();
        let a = env::predecessor_account_id();
        let mut v = self.get_vault(&a);
        self.ping_all(&mut v);
        log!("Closing {} account, farmed: {:?}", &a, v.farmed);

        // if user doesn't stake anything and has no rewards then we can make a shortcut
        // and remove the account and return storage deposit.
        if v.is_empty() {
            self.vaults.remove(&a);
            Promise::new(a.clone()).transfer(STORAGE_COST);
            return;
        }

        let s = min_stake(&v.staked, &self.stake_rates);
        self.staked_units -= s;
        for i in 0..self.total_stake.len() {
<<<<<<< HEAD
            let amount = v.staked[i];
            self.total_stake[i] -= amount;
            self.transfer_staked_tokens(a.clone(), i, amount);
=======
            self.transfer_staked_tokens(a.clone(), i, v.staked[i]);
>>>>>>> b204a2e0
        }
        self._withdraw_crop(&a, v.farmed);
        if !v.cheddy.is_empty() {
            self._withdraw_nft(&mut v, a.clone());
        }
        self.vaults.remove(&a);
    }

    /// Withdraws all farmed tokens to the user. It doesn't close the account.
    /// Panics if user has not staked anything.
    pub fn withdraw_crop(&mut self) {
        self.assert_is_active();
        let a = env::predecessor_account_id();
        let mut v = self.get_vault(&a);
        self.ping_all(&mut v);
        let farmed_units = v.farmed;
        v.farmed = 0;
        self.vaults.insert(&a, &v);
        self._withdraw_crop(&a, farmed_units);
    }

    /** transfers harvested tokens to the user
    / NOTE: the destination account must be registered on CHEDDAR first!
    / NOTE: callers MUST set user `vault.farmed_units` to zero prior to the call
    /       because in case of failure the callbacks will re-add rewards to the vault */
    fn _withdraw_crop(&mut self, user: &AccountId, farmed_units: u128) {
        if farmed_units == 0 {
            // nothing to mint nor return.
            return;
        }
        for i in 0..self.farm_tokens.len() {
            let amount = farmed_tokens(farmed_units, self.farm_token_rates[i]);
            self.transfer_farmed_tokens(user, i, amount);
        }
    }

    /// Returns the amount of collected fees which are not withdrawn yet.
    pub fn get_collected_fee(&self) -> Vec<U128> {
        to_U128s(&self.fee_collected)
    }

    /// Withdraws all collected fee to the treasury.
    /// Must make sure treasury is registered
    /// Panics if the collected fees == 0.
    pub fn withdraw_fees(&mut self) {
        log!("Withdrawing collected fee: {:?} tokens", self.fee_collected);
        for i in 0..self.stake_tokens.len() {
            if self.fee_collected[i] != 0 {
                ext_ft::ft_transfer(
                    self.treasury.clone(),
                    self.fee_collected[i].into(),
                    Some("fee withdraw".to_string()),
                    &self.stake_tokens[i],
                    1,
                    GAS_FOR_FT_TRANSFER,
                );
                self.fee_collected[i] = 0;
            }
        }
    }

    // ******************* //
    // management          //

    /// Opens or closes smart contract operations. When the contract is not active, it won't
    /// reject every user call, until it will be open back again.
    pub fn set_active(&mut self, is_open: bool) {
        self.assert_owner();
        self.is_active = is_open;
    }

    /// start and end are unix timestamps (in seconds)
    pub fn set_start_end(&mut self, start: u64, end: u64) {
        self.assert_owner();
        assert!(
            start > env::block_timestamp() / SECOND,
            "start must be in the future"
        );
        assert!(start < end, "start must be before end");
        self.farming_start = start;
        self.farming_end = end;
    }

    /// withdraws farming tokens back to owner
    pub fn admin_withdraw(&mut self, token: AccountId, amount: U128) {
        self.assert_owner();
        ext_ft::ft_transfer(
            self.owner_id.clone(),
            amount,
            Some("admin-withdrawing-back".to_string()),
            &token,
            1,
            GAS_FOR_FT_TRANSFER,
        );
    }

    pub fn finalize_setup(&mut self) {
        assert!(
            !self.setup_finalized,
            "setup deposits must be done when contract setup is not finalized"
        );
        let now = env::block_timestamp() / SECOND;
        assert!(
            now < self.farming_start - ROUND, // TODO: change to 1 day?
            "must be finalized at last before farm start"
        );
        for i in 0..self.farm_deposits.len() {
            assert_ne!(
                self.farm_deposits[i], 0,
                "Deposit for token {} not done",
                self.farm_tokens[i]
            )
        }
        self.setup_finalized = true;
    }

    /// Returns expected and received deposits for farmed tokens
    pub fn finalize_setup_expected(&self) -> (Vec<U128>, Vec<U128>) {
        let total_rounds = u128::from(round_number(
            self.farming_start,
            self.farming_end,
            self.farming_end,
        ));
        let out = self
            .farm_token_rates
            .iter()
            .map(|rate| farmed_tokens(total_rounds * self.farm_unit_emission, *rate))
            .collect();
        (to_U128s(&out), to_U128s(&self.farm_deposits))
    }

    /*****************
     * internal methods */

    fn assert_is_active(&self) {
        assert!(self.setup_finalized, "contract is not setup yet");
        assert!(self.is_active, "contract is not active");
    }

    /// transfers staked tokens (token identified by an index in
    /// self.stake_tokens) back to the user.
    /// `self.staked_units` must be adjusted in the caller. The callback will fix the
    /// `self.staked_units` if the transfer will fails.
    fn transfer_staked_tokens(&mut self, user: AccountId, token_i: usize, amount: u128) -> Promise {
        if amount == 0 {
            return Promise::new(user);
        }
        let fee = amount * self.fee_rate / 10_000;
        let amount = amount - fee;
        let token = &self.stake_tokens[token_i];
        log!("unstaking {}, fee: {}", token, fee);
        if token == NEAR_TOKEN {
            return Promise::new(user).transfer(amount);
        }

        return ext_ft::ft_transfer(
            user.clone(),
            amount.into(),
            Some("unstaking".to_string()),
            token,
            1,
            GAS_FOR_FT_TRANSFER,
        )
        .then(ext_self::transfer_staked_callback(
            user,
            token_i,
            amount.into(),
            fee.into(),
            &env::current_account_id(),
            0,
            GAS_FOR_MINT_CALLBACK,
        ));
    }

    #[inline]
    fn transfer_farmed_tokens(&mut self, u: &AccountId, token_i: usize, amount: u128) -> Promise {
        let token = &self.farm_tokens[token_i];
        self.total_harvested[token_i] += amount;
        if token == NEAR_TOKEN {
            return Promise::new(u.clone()).transfer(amount);
        }

        self.total_stake[token_i] -= amount;
        let amount: U128 = amount.into();
        return ext_ft::ft_transfer(
            u.clone(),
            amount,
            Some("farming".to_string()),
            token,
            1,
            GAS_FOR_FT_TRANSFER,
        )
        .then(ext_self::transfer_farmed_callback(
            u.clone(),
            token_i,
            amount,
            &env::current_account_id(),
            0,
            GAS_FOR_MINT_CALLBACK,
        ));
    }

    #[private]
    pub fn transfer_staked_callback(
        &mut self,
        user: AccountId,
        token_i: usize,
        amount: U128,
        fee: U128,
    ) {
        match env::promise_result(0) {
            PromiseResult::NotReady => unreachable!(),

            PromiseResult::Successful(_) => {
                self.fee_collected[token_i] += fee.0;
                log!("tokens withdrawn {}", amount.0);
                // we can't remove the vault here, because we don't know if `mint` succeded
                //  if it didn't succeed, the the mint_callback will try to recover the vault
                //  and recreate it - so potentially we will send back to the user NEAR deposit
                //  multiple times. User should call `close` second time to get back
                //  his NEAR deposit.
            }

            PromiseResult::Failed => {
                log!(
                    "transferring {} {} token failed. Recovering account state",
                    amount.0,
                    self.stake_tokens[token_i],
                );
                let full_amount = amount.0 + fee.0;
                self.total_stake[token_i] += full_amount;
                self.recover_state(&user, true, token_i, full_amount);
            }
        }
    }

    #[private]
    pub fn transfer_farmed_callback(&mut self, user: AccountId, token_i: usize, amount: U128) {
        match env::promise_result(0) {
            PromiseResult::NotReady => unreachable!(),

            PromiseResult::Successful(_) => {
                // see comment in transfer_staked_callback function
            }

            PromiseResult::Failed => {
                log!(
                    "harvesting {} {} token failed. recovering account state",
                    amount.0,
                    self.stake_tokens[token_i],
                );
                self.recover_state(&user, false, token_i, amount.0);
            }
        }
    }

    // // TODO: remove?
    // #[private]
    // pub fn close_account(&mut self, user: AccountId) {
    //     let mut all_good = true;
    //     for i in 0..env::promise_results_count() {
    //         match env::promise_result(i) {
    //             PromiseResult::Failed => all_good = false,
    //             _ => {}
    //         }
    //     }
    //     if !all_good {
    //         return;
    //     }
    //     if let Some(v) = self.vaults.get(&user) {
    //         if all_zeros(&v.staked) && v.farmed == 0 {
    //             log!("returning storage deposit");
    //             self.vaults.remove(&user);
    //             self.accounts_registered -= 1;
    //             Promise::new(user).transfer(STORAGE_COST);
    //         }
    //     }
    // }

    fn recover_state(&mut self, user: &AccountId, is_staked: bool, token_i: usize, amount: u128) {
        let mut v;
        if let Some(v2) = self.vaults.get(&user) {
            v = v2;
        } else {
            // If the vault was closed before by another TX, then we must recover the state
            self.accounts_registered += 1;
            v = Vault::new(self.stake_tokens.len(), self.reward_acc)
        }
        if is_staked {
            v.staked[token_i] += amount;
            let s = min_stake(&v.staked, &self.stake_rates);
            let diff = s - v.min_stake;
            if diff > 0 {
                self.staked_units += diff;
            }
        } else {
            self.total_harvested[token_i] -= amount;
            // TODO: maybe we should add a list of harvested tokens which still have to be withdrawn?
            //     v.farmed[token_i] += amount;
        }

        self.vaults.insert(user, &v);
    }

    /// Returns the round number since `start`.
    /// If now < start  return 0.
    /// If now == start return 0.
    /// if now == start + ROUND return 1...
    fn current_round(&self) -> u64 {
        round_number(
            self.farming_start,
            self.farming_end,
            env::block_timestamp() / SECOND,
        )
    }

    /// creates new empty account. User must deposit tokens using transfer_call
    fn create_account(&mut self, user: &AccountId) {
        self.vaults
            .insert(&user, &Vault::new(self.stake_tokens.len(), self.reward_acc));
        self.accounts_registered += 1;
    }

    fn assert_owner(&self) {
        assert!(
            env::predecessor_account_id() == self.owner_id,
            "can only be called by the owner"
        );
    }
}

#[cfg(all(test, not(target_arch = "wasm32")))]
#[allow(unused_imports)]
mod tests {
    use near_contract_standards::fungible_token::receiver::FungibleTokenReceiver;
    use near_contract_standards::storage_management::StorageManagement;
    use near_sdk::test_utils::{accounts, VMContextBuilder};
    use near_sdk::{testing_env, Balance};
    use near_sdk::{MockedBlockchain, ValidatorId};
    use serde::de::IntoDeserializer;
    use std::convert::TryInto;
    use std::vec;

    use super::*;

    fn acc_cheddar() -> ValidAccountId {
        "cheddar1".to_string().try_into().unwrap()
    }

    fn acc_farming2() -> ValidAccountId {
        "cheddar2".to_string().try_into().unwrap()
    }

    fn acc_staking1() -> ValidAccountId {
        "atom1".try_into().unwrap()
    }

    fn acc_staking2() -> ValidAccountId {
        "atom2".try_into().unwrap()
    }

    fn acc_nft_cheddy() -> ValidAccountId {
        "nft_cheddy".try_into().unwrap()
    }

    fn acc_u1() -> ValidAccountId {
        "user1".try_into().unwrap()
    }

    fn acc_u2() -> ValidAccountId {
        "user2".try_into().unwrap()
    }

    #[allow(dead_code)]
    fn acc_u3() -> ValidAccountId {
        "user3".try_into().unwrap()
    }

    fn acc_owner() -> ValidAccountId {
        "user_owner".try_into().unwrap()
    }

    /// half of the block round
    // const ROUND_NS_H: u64 = ROUND_NS / 2;
    /// first and last round
    const END: i64 = 10;
    const RATE: u128 = E24 * 2; // 2 farming_units / round (60s)
    const BOOST: u32 = 250;

    fn round(r: i64) -> u64 {
        let r: u64 = (10 + r).try_into().unwrap();
        return r * ROUND_NS;
    }

    /// deposit_dec = size of deposit in e24 to set for the next transacton
    fn setup_contract(
        predecessor: ValidAccountId,
        deposit_dec: u128,
        fee_rate: u32,
    ) -> (VMContextBuilder, Contract) {
        let mut context = VMContextBuilder::new();
        testing_env!(context.build());
        let contract = Contract::new(
            acc_owner(),
            vec![acc_staking1(), acc_staking2()],
            to_U128s(&vec![E24, E24 / 10]),      // staking rates
            RATE.into(),                         // farm_unit_emission
            vec![acc_cheddar(), acc_farming2()], // farming tokens
            to_U128s(&vec![E24, E24 / 2]),       // farming rates
            round(0) / SECOND,                   // farming start
            round(END) / SECOND,                 // farmnig end
            acc_nft_cheddy(),                    // cheddy nft
            BOOST,                               // cheddy boost
            fee_rate,
            accounts(1), // treasury
        );
        contract.check_vectors();
        testing_env!(context
            .predecessor_account_id(predecessor)
            .attached_deposit(deposit_dec.into())
            .block_timestamp(round(-10))
            .build());
        (context, contract)
    }

    /// epoch is a timer in rounds (rather than miliseconds)
    fn stake(
        ctx: &mut VMContextBuilder,
        ctr: &mut Contract,
        user: &ValidAccountId,
        token: &ValidAccountId,
        amount: u128,
    ) {
        testing_env!(ctx
            .attached_deposit(0)
            .predecessor_account_id(token.clone())
            .build());
        ctr.ft_on_transfer(user.clone(), amount.into(), "transfer to farm".to_string());
    }

    /// epoch is a timer in rounds (rather than miliseconds)
    fn unstake(
        ctx: &mut VMContextBuilder,
        ctr: &mut Contract,
        user: &ValidAccountId,
        token: &ValidAccountId,
        amount: u128,
    ) {
        testing_env!(ctx
            .attached_deposit(1)
            .predecessor_account_id(user.clone())
            .build());
        ctr.unstake(token.clone(), amount.into());
    }

    /// epoch is a timer in rounds (rather than miliseconds)
    fn close(ctx: &mut VMContextBuilder, ctr: &mut Contract, user: &ValidAccountId) {
        testing_env!(ctx
            .attached_deposit(1)
            .predecessor_account_id(user.clone())
            .build());
        ctr.close();
    }

    /// epoch is a timer in rounds (rather than miliseconds)
    fn register_user_and_stake(
        ctx: &mut VMContextBuilder,
        ctr: &mut Contract,
        user: &ValidAccountId,
        stake_amounts: &Vec<u128>,
        r: i64,
    ) {
        testing_env!(ctx
            .attached_deposit(STORAGE_COST)
            .predecessor_account_id(user.clone())
            .block_timestamp(round(r))
            .build());
        ctr.storage_deposit(None, None);
        for i in 0..ctr.stake_tokens.len() {
            stake(
                ctx,
                ctr,
                user,
                &ctr.stake_tokens[i].to_string().try_into().unwrap(),
                stake_amounts[i].into(),
            );
        }
    }

    #[test]
    fn test_set_active() {
        let (_, mut ctr) = setup_contract(acc_owner(), 5, 0);
        assert_eq!(ctr.is_active, true);
        ctr.set_active(false);
        assert_eq!(ctr.is_active, false);
    }

    #[test]
    #[should_panic(expected = "can only be called by the owner")]
    fn test_set_active_not_admin() {
        let (_, mut ctr) = setup_contract(accounts(0), 0, 1);
        ctr.set_active(false);
    }

    fn finalize(ctr: &mut Contract) {
        ctr._setup_deposit(&acc_cheddar().into(), 20 * E24);
        ctr._setup_deposit(&acc_farming2().into(), 10 * E24);
        ctr.finalize_setup();
    }

    #[test]
    fn test_finalize_setup() {
        let (_, mut ctr) = setup_contract(accounts(1), 0, 0);
        assert_eq!(
            ctr.setup_finalized, false,
            "at the beginning setup mut not be finalized"
        );
        finalize(&mut ctr);
        assert_eq!(ctr.setup_finalized, true)
    }

    #[test]
    #[should_panic(expected = "must be finalized at last before farm start")]
    fn test_finalize_setup_too_late() {
        let (mut ctx, mut ctr) = setup_contract(accounts(1), 0, 0);
        ctr._setup_deposit(&acc_cheddar().into(), 20 * E24);
        ctr._setup_deposit(&acc_farming2().into(), 10 * E24);
        testing_env!(ctx.block_timestamp(10 * ROUND_NS).build());
        ctr.finalize_setup();
    }

    #[test]
    #[should_panic(expected = "Expected deposit for token cheddar1 is 20000000000000000000000000")]
    fn test_finalize_setup_wrong_deposit() {
        let (_, mut ctr) = setup_contract(accounts(1), 0, 0);
        ctr._setup_deposit(&acc_cheddar().into(), 10 * E24);
    }

    #[test]
    #[should_panic(expected = "Deposit for token cheddar2 not done")]
    fn test_finalize_setup_not_enough_deposit() {
        let (_, mut ctr) = setup_contract(accounts(1), 0, 0);
        ctr._setup_deposit(&acc_cheddar().into(), 20 * E24);
        ctr.finalize_setup();
    }

    #[test]
    fn test_round_number() {
        let (mut ctx, ctr) = setup_contract(acc_u1(), 0, 0);
        assert_eq!(ctr.current_round(), 0);

        assert_eq!(round(-9), ROUND_NS);
        assert_eq!(ctr.farming_start, 10 * ROUND);

        testing_env!(ctx.block_timestamp(round(-2)).build());
        assert_eq!(ctr.current_round(), 0);

        testing_env!(ctx.block_timestamp(round(0)).build());
        assert_eq!(ctr.current_round(), 0);

        assert_eq!(round(1), 11 * ROUND_NS);

        testing_env!(ctx.block_timestamp(round(1)).build());
        assert_eq!(ctr.current_round(), 1);

        testing_env!(ctx.block_timestamp(round(10)).build());
        assert_eq!(ctr.current_round(), 10);
        testing_env!(ctx.block_timestamp(round(11)).build());
        assert_eq!(ctr.current_round(), 10);

        let total_rounds = round_number(ctr.farming_start, ctr.farming_end, ctr.farming_end);
        assert_eq!(total_rounds, 10);
    }

    #[test]
    #[should_panic(
        expected = "The attached deposit is less than the minimum storage balance (60000000000000000000000)"
    )]
    fn test_min_storage_deposit() {
        let (mut ctx, mut ctr) = setup_contract(acc_u1(), 0, 0);
        testing_env!(ctx.attached_deposit(STORAGE_COST / 4).build());
        ctr.storage_deposit(None, None);
    }

    #[test]
    fn test_storage_deposit() {
        let user = acc_u1();
        let (mut ctx, mut ctr) = setup_contract(user.clone(), 0, 0);

        match ctr.storage_balance_of(user.clone()) {
            Some(_) => panic!("unregistered account must not have a balance"),
            _ => {}
        };

        testing_env!(ctx.attached_deposit(STORAGE_COST).build());
        ctr.storage_deposit(None, None);
        match ctr.storage_balance_of(user) {
            None => panic!("user account should be registered"),
            Some(s) => {
                assert_eq!(s.available.0, 0, "availabe should be 0");
                assert_eq!(
                    s.total.0, STORAGE_COST,
                    "total user storage deposit should be correct"
                );
            }
        }
    }

    #[test]
    fn test_alone_staking() {
        let u1 = acc_u1();
        let u1_a: AccountId = u1.clone().into();
        let t_s1 = acc_staking1(); // token 1
        let t_s2 = acc_staking2();

        let (mut ctx, mut ctr) = setup_contract(u1.clone(), 0, 0);
        finalize(&mut ctr);

        assert!(
            ctr.status(u1_a.clone()).is_none(),
            "u1 is not registered yet"
        );

        // register user1 account
        testing_env!(ctx.attached_deposit(STORAGE_COST).build());
        ctr.storage_deposit(None, None);
        let mut a1 = ctr.status(u1_a.clone()).unwrap();
        assert_eq!(to_u128s(&a1.stake_tokens), vec![0, 0], "a1 didn't stake");
        assert_eq!(a1.farmed_units.0, 0, "a1 didn't stake so no cheddar");

        // ------------------------------------------------
        // stake before farming_start
        testing_env!(ctx.block_timestamp(round(-3)).build());
        stake(&mut ctx, &mut ctr, &u1, &t_s1, E24);
        a1 = ctr.status(u1_a.clone()).unwrap();
        let mut a1_stake = vec![E24, 0];
        assert_eq!(to_u128s(&a1.stake_tokens), a1_stake, "a1 stake");
        assert_eq!(a1.farmed_units.0, 0, "farming didn't start yet");
        assert_eq!(
            ctr.total_stake, a1_stake,
            "total stake should equal to account1 stake"
        );

        // ------------------------------------------------
        // stake one more time before farming_start
        testing_env!(ctx.block_timestamp(round(-2)).build());
        stake(&mut ctx, &mut ctr, &u1, &t_s1, 3 * E24);
        stake(&mut ctx, &mut ctr, &u1, &t_s2, 2 * E24);
        a1 = ctr.status(u1_a.clone()).unwrap();
        a1_stake = vec![4 * E24, 2 * E24];
        assert_eq!(to_u128s(&a1.stake_tokens), a1_stake, "a1 stake");
        assert_eq!(a1.farmed_units.0, 0, "a1 didn't stake so no cheddar");
        assert_eq!(
            ctr.total_stake, a1_stake,
            "total stake should equal to account1 stake"
        );

        // ------------------------------------------------
        // Staking before the beginning won't yield rewards
        testing_env!(ctx.block_timestamp(round(0) - 1).build());
        a1 = ctr.status(u1_a.clone()).unwrap();
        assert_eq!(
            to_u128s(&a1.stake_tokens),
            a1_stake,
            "account1 stake didn't change"
        );
        assert_eq!(
            a1.farmed_units.0, 0,
            "no farmed_units should be rewarded before start"
        );

        // ------------------------------------------------
        // First round - a whole epoch needs to pass first to get first rewards
        testing_env!(ctx.block_timestamp(round(0) + 1).build());
        a1 = ctr.status(u1_a.clone()).unwrap();
        assert_eq!(a1.farmed_units.0, 0, "need to stake whole round to farm");

        // ------------------------------------------------
        // 3rd round. We are alone - we should get 100% of emission of first 2 rounds.

        testing_env!(ctx.block_timestamp(round(2)).build());
        a1 = ctr.status(u1_a.clone()).unwrap();
        assert_eq!(
            to_u128s(&a1.stake_tokens),
            a1_stake,
            "account1 stake didn't change"
        );
        assert_eq!(a1.farmed_units.0, 2 * RATE, "we take all harvest");

        // ------------------------------------------------
        // middle of the 3rd round.
        // second check in same epoch shouldn't change rewards
        testing_env!(ctx.block_timestamp(round(2) + 100).build());
        a1 = ctr.status(u1_a.clone()).unwrap();
        assert_eq!(
            a1.farmed_units.0,
            2 * RATE,
            "in the same epoch we should harvest only once"
        );

        // ------------------------------------------------
        // last round
        testing_env!(ctx.block_timestamp(round(9)).build());
        let total_rounds: u128 =
            round_number(ctr.farming_start, ctr.farming_end, ctr.farming_end).into();
        a1 = ctr.status(u1_a.clone()).unwrap();
        assert_eq!(
            a1.farmed_units.0,
            (total_rounds - 1) * RATE,
            "in the last round we should get rewards minus one round"
        );

        // ------------------------------------------------
        // end of farming
        testing_env!(ctx.block_timestamp(round(END) + 100).build());
        a1 = ctr.status(u1_a.clone()).unwrap();
        assert_eq!(
            a1.farmed_units.0,
            total_rounds * RATE,
            "after end we should get all rewards"
        );

        testing_env!(ctx.block_timestamp(round(END + 1) + 100).build());
        a1 = ctr.status(u1_a.clone()).unwrap();
        let total_farmed = total_rounds * RATE;
        assert_eq!(
            a1.farmed_units.0, total_farmed,
            "after end there is no more farming"
        );

        // ------------------------------------------------
        // withdraw
        testing_env!(ctx.predecessor_account_id(u1.clone()).build());
        ctr.withdraw_crop();
        a1 = ctr.status(u1_a.clone()).unwrap();
        assert_eq!(
            a1.farmed_units.0, 0,
            "after withdrawing we should have 0 farming units"
        );
        assert_eq!(ctr.total_harvested, vec![20 * E24, 10 * E24]);
    }

    #[test]
    fn test_alone_staking_late() {
        let u1 = acc_u1();
        let u1_a: AccountId = u1.clone().into();
        let t_s1 = acc_staking1(); // token 1
        let t_s2 = acc_staking2();

        let (mut ctx, mut ctr) = setup_contract(u1.clone(), 0, 0);
        finalize(&mut ctr);
        // register user1 account
        testing_env!(ctx.attached_deposit(STORAGE_COST).build());
        ctr.storage_deposit(None, None);

        // ------------------------------------------------
        // stake only one token at round 2
        testing_env!(ctx.block_timestamp(round(1)).build());
        stake(&mut ctx, &mut ctr, &u1, &t_s1, E24 / 10);

        // ------------------------------------------------
        // stake second token in the middle of round 4
        // but firstly verify that we didn't farm anything
        testing_env!(ctx.block_timestamp(round(3) + 100).build());
        let mut a1 = ctr.status(u1_a.clone()).unwrap();
        let mut a1_stake = vec![E24 / 10, 0];
        assert_eq!(to_u128s(&a1.stake_tokens), a1_stake, "a1 stake");
        assert_eq!(a1.farmed_units.0, 0, "need to stake all tokens to farm");

        testing_env!(ctx.block_timestamp(round(4) + 500).build());
        stake(&mut ctx, &mut ctr, &u1, &t_s2, E24 / 10);
        a1 = ctr.status(u1_a.clone()).unwrap();
        a1_stake = vec![E24 / 10, E24 / 10];
        assert_eq!(to_u128s(&a1.stake_tokens), a1_stake, "a1 stake");
        assert_eq!(a1.farmed_units.0, 0, "full round needs to pass to farm");

        // ------------------------------------------------
        // at round 6th, after full round of staking we farm the first tokens!
        testing_env!(ctx.block_timestamp(round(5)).build());
        a1 = ctr.status(u1_a.clone()).unwrap();
        assert_eq!(a1.farmed_units.0, RATE, "full round needs to pass to farm");

        testing_env!(ctx.block_timestamp(round(END)).build());
        a1 = ctr.status(u1_a.clone()).unwrap();
        assert_eq!(
            a1.farmed_units.0,
            6 * RATE,
            "farming form round 5 (including) to 10"
        );
    }

    #[test]
    fn test_staking_2_users() {
        let u1 = acc_u1();
        let u1_a: AccountId = u1.clone().into();
        let u2 = acc_u2();
        let u2_a: AccountId = u2.clone().into();
        // let t_s1 = acc_staking1(); // token 1
        let t_s2 = acc_staking2();
        let (mut ctx, mut ctr) = setup_contract(u1.clone(), 0, 0);
        assert_eq!(
            ctr.total_stake,
            vec![0, 0],
            "at the beginning there should be 0 total stake"
        );
        finalize(&mut ctr);

        // register user1 account and stake  before farming_start
        let a1_stake = vec![4 * E24, 3 * E24];
        register_user_and_stake(&mut ctx, &mut ctr, &u1, &a1_stake, -2);

        // ------------------------------------------------
        // at round 4, user2 registers and stakes
        // firstly register u2 account (storage_deposit) and then stake.
        let a2_stake = vec![E24, E24];
        register_user_and_stake(&mut ctx, &mut ctr, &u2, &a2_stake, 3);

        let mut a1 = ctr.status(u1_a.clone()).unwrap();
        assert_eq!(
            to_u128s(&a1.stake_tokens),
            a1_stake,
            "account1 stake didn't change"
        );
        assert_eq!(
            a1.farmed_units.0,
            3 * RATE,
            "adding new stake doesn't change current issuance"
        );
        assert_eq!(a1.stake.0, 3 * E24 / 10);

        let mut a2 = ctr.status(u2_a.clone()).unwrap();
        assert_eq!(
            to_u128s(&a2.stake_tokens),
            a2_stake,
            "account2 stake got updated"
        );
        assert_eq!(a2.farmed_units.0, 0, "u2 doesn't farm now");
        assert_eq!(a2.stake.0, E24 / 10);

        // ------------------------------------------------
        // 1 epochs later (5th round) user2 should have farming reward
        testing_env!(ctx.block_timestamp(round(4)).build());
        a1 = ctr.status(u1_a.clone()).unwrap();
        assert_eq!(
            to_u128s(&a1.stake_tokens),
            a1_stake,
            "account1 stake didn't change"
        );
        assert_eq!(
            a1.farmed_units.0,
            3 * RATE + RATE * 3 / 4,
            "5th round of account1 farming"
        );

        a2 = ctr.status(u2_a.clone()).unwrap();
        assert_eq!(
            to_u128s(&a2.stake_tokens),
            a2_stake,
            "account1 stake didn't change"
        );
        assert_eq!(a1.stake.0, 3 * E24 / 10);
        assert_eq!(
            a2.farmed_units.0,
            RATE / 4,
            "account2 first farming is correct"
        );

        // ------------------------------------------------
        // go to the last round of farming, and try to stake - it shouldn't change the rewards.
        testing_env!(ctx.block_timestamp(round(END)).build());
        stake(&mut ctx, &mut ctr, &u2, &t_s2, 40 * E24);

        a1 = ctr.status(u1_a.clone()).unwrap();
        assert_eq!(a1.farmed_units.0, 3 * RATE + RATE * 7 * 3 / 4);
        assert_eq!(
            a1.farmed_units.0,
            3 * RATE + 7 * RATE * 3 / 4,
            "last round of account1 farming"
        );

        a2 = ctr.status(u2_a.clone()).unwrap();
        let a2_stake = vec![E24, 41 * E24];
        assert_eq!(
            to_u128s(&a2.stake_tokens),
            a2_stake,
            "account2 stake is updated"
        );
        assert_eq!(
            a2.farmed_units.0,
            7 * RATE / 4,
            "account2 first farming is correct"
        );

        // ------------------------------------------------
        // After farm end farming is disabled
        testing_env!(ctx.block_timestamp(round(END + 2)).build());

        a1 = ctr.status(u1_a.clone()).unwrap();
        assert_eq!(a1.stake.0, 3 * E24 / 10, "account1 stake didn't change");
        assert_eq!(
            a1.farmed_units.0,
            3 * RATE + 7 * RATE * 3 / 4,
            "last round of account1 farming"
        );

        a2 = ctr.status(u2_a.clone()).unwrap();
        assert_eq!(a2.stake.0, E24, "account2 min stake have been updated ");
        assert_eq!(
            a1.farmed_units.0,
            3 * RATE + 7 * RATE * 3 / 4,
            "but there is no more farming"
        );
    }

    #[test]
    fn test_stake_unstake() {
        let u1 = acc_u1();
        let u1_a: AccountId = u1.clone().into();
        let u2 = acc_u2();
        let u2_a: AccountId = u2.clone().into();
        let t_s1 = acc_staking1(); // token 1

        let (mut ctx, mut ctr) = setup_contract(u1.clone(), 0, 0);
        finalize(&mut ctr);

        // ------------------------------------------------
        // register and stake by user1 and user2 - both will stake the same amounts
        let a1_stake = vec![E24, 2 * E24];
        register_user_and_stake(&mut ctx, &mut ctr, &u1, &a1_stake, -2);
        register_user_and_stake(&mut ctx, &mut ctr, &u2, &a1_stake, -2);

        // user1 unstake at round 5
        testing_env!(ctx.block_timestamp(round(4)).build());
        unstake(&mut ctx, &mut ctr, &u1, &t_s1, a1_stake[0]);
        let a1 = ctr.status(u1_a.clone()).unwrap();
        let a2 = ctr.status(u2_a.clone()).unwrap();

        assert_eq!(ctr.total_stake[0], a1_stake[0], "token1 stake was reduced");
        assert_eq!(ctr.total_stake[1], 2 * a1_stake[1], "token2 stake is same");
        assert_eq!(
            a1.farmed_units.0,
            4 / 2 * RATE,
            "user1 and user2 should farm equally in first 4 rounds"
        );
        assert_eq!(
            a2.farmed_units.0,
            4 / 2 * RATE,
            "user1 and user2 should farm equally in first 4 rounds"
        );

        // check at round 7 - user1 should not farm any more
        testing_env!(ctx.block_timestamp(round(6)).build());
        let a1 = ctr.status(u1_a.clone()).unwrap();
        let a2 = ctr.status(u2_a.clone()).unwrap();

        assert_eq!(
            a1.farmed_units.0,
            4 / 2 * RATE,
            "user1 doesn't farm any more"
        );
        assert_eq!(
            a2.farmed_units.0,
            (4 / 2 + 2) * RATE,
            "user2 gets 100% of farming"
        );

        // unstake other tokens
        unstake(&mut ctx, &mut ctr, &u1, &acc_staking2(), a1_stake[1]);
        assert_eq!(ctr.total_stake[0], a1_stake[0], "token1 stake was reduced");
        assert_eq!(ctr.total_stake[1], a1_stake[1], "token2 is reduced");
        assert!(
            ctr.status(u1_a.clone()).is_none(),
            "u1 should be removed when unstaking everything"
        );

        // close accounts
        testing_env!(ctx.block_timestamp(round(7)).build());
        close(&mut ctx, &mut ctr, &u2);
        assert_eq!(ctr.total_stake[0], 0, "token1");
        assert_eq!(ctr.total_stake[1], 0, "token2");
        assert!(
            ctr.status(u2_a.clone()).is_none(),
            "u1 should be removed when unstaking everything"
        );
    }

    #[test]
    fn test_nft_boost() {
        let u1 = acc_u1();
        let u1_a: AccountId = u1.clone().into();
        let u2 = acc_u2();
        let u2_a: AccountId = u2.clone().into();
        let (mut ctx, mut ctr) = setup_contract(u1.clone(), 0, 0);
        finalize(&mut ctr);

        // ------------------------------------------------
        // register and stake by user1 and user2 - both will stake the same amounts,
        // but user1 will have nft boost
        let a1_stake = vec![E24, 2 * E24];
        register_user_and_stake(&mut ctx, &mut ctr, &u1, &a1_stake, -2);
        testing_env!(ctx.predecessor_account_id(acc_nft_cheddy()).build());
        ctr.nft_on_transfer(u1_a.clone(), u1_a.clone(), "1".into(), "".into());
        register_user_and_stake(&mut ctx, &mut ctr, &u2, &a1_stake, -2);

        // check at round 3
        testing_env!(ctx.block_timestamp(round(2)).build());
        let a1 = ctr.status(u1_a.clone()).unwrap();
        let a2 = ctr.status(u2_a.clone()).unwrap();

        assert!(
            a1.farmed_units.0 > 2 / 2 * RATE,
            "user1 should farm more than the 'normal' rate"
        );
        assert!(
            a2.farmed_units.0 < 2 / 2 * RATE,
            "user2 should farm less than the 'normal' rate"
        );

        // withdraw nft during round 3
        testing_env!(ctx
            .predecessor_account_id(u1.clone())
            .block_timestamp(round(2) + 1000)
            .build());
        ctr.withdraw_nft(u1.clone());

        // check at round 4 - user1 should farm at equal rate as user2
        testing_env!(ctx.block_timestamp(round(3)).build());
        let a1_4 = ctr.status(u1_a.clone()).unwrap();
        let a2_4 = ctr.status(u2_a.clone()).unwrap();

        assert_eq!(
            a1_4.farmed_units.0 - a1.farmed_units.0,
            RATE / 2,
            "user1 farming rate is equal to user2"
        );
        assert_eq!(
            a2_4.farmed_units.0 - a2.farmed_units.0,
            RATE / 2,
            "user1 farming rate is equal to user2",
        );
    }

    /*
    #[test]
    fn test_staking_few_users() {
        let user = acc_user1();
        let user_a: AccountId = user.clone().into();
        let user2 = acc_user2();
        let user2_a: AccountId = user2.clone().into();
        let user3 = acc_user3();
        let user3_a: AccountId = user3.clone().into();

        let (mut ctx, mut ctr) =
            setup_contract(user.clone(), STORAGE_COST.try_into().unwrap(), 9, 0);

        // register accounts
        ctr.storage_deposit(None, None);
        ctr.storage_deposit(Some(user2.clone()), None);
        ctr.storage_deposit(Some(user3.clone()), None);
        assert_eq!(
            ctr.total_stake, 0,
            "at the beginning there should be 0 total stake"
        );

        // ------------------------------------------------
        // All users will stake before the farm started
        stake(&mut ctx, &mut ctr, &user, 8 * E24, 9);
        stake(&mut ctx, &mut ctr, &user2, 4 * E24, 9);
        stake(&mut ctx, &mut ctr, &user3, 12 * E24, 9);

        testing_env!(ctx.block_timestamp(10 * ROUND_NS + ROUND_NS_H).build());
        let (a1_s, a1_r, _) = ctr.status(user_a.clone());
        assert_eq!(a1_s.0, 8 * E24, "user stake is correct");
        assert_eq!(a1_r.0, 0, "no cheddar should be rewarded");
        assert_eq!(ctr.total_stake, 24 * E24, "total stake should be correct");

        // ------------------------------------------------
        // After second round all users should have correct rewards
        testing_env!(ctx.block_timestamp(12 * ROUND_NS).build());
        let (s, r, _) = ctr.status(user_a.clone());
        assert_eq!(s.0, 8 * E24, "user1 stake is correct");
        assert_eq!(r.0, 4 * 2 * E24, "cheddar should be rewarded");
        assert_eq!(ctr.total_stake, 24 * E24, "total stake should be correct");

        let (s, r, _) = ctr.status(user2_a.clone());
        assert_eq!(s.0, 4 * E24, "user2 stake is correct");
        assert_eq!(r.0, 2 * 2 * E24, "cheddar should be rewarded");

        let (s, r, _) = ctr.status(user3_a.clone());
        assert_eq!(s.0, 12 * E24, "user3 stake is correct");
        assert_eq!(r.0, 6 * 2 * E24, "cheddar should be rewarded");

        // ------------------------------------------------
        // At round 15 user2 unstakes 2 tokens and withdraws crop.
        testing_env!(ctx
            .block_timestamp(15 * ROUND_NS + ROUND_NS_H)
            .predecessor_account_id(user2.clone())
            .attached_deposit(1)
            .build());
        ctr.unstake((2 * E24).into());
        let (s, r, _) = ctr.status(user2_a.clone());
        assert_eq!(s.0, 2 * E24, "user2 stake should decrease by 2");
        let user2_withdraw = 5 * 2 * E24;
        assert_eq!(
            r.0, user2_withdraw,
            "after stake withdraw, rewards should stay in the account"
        );
        ctr.withdraw_crop();
        let (s, r, _) = ctr.status(user2_a.clone());
        assert_eq!(s.0, 2 * E24, "user2 harvesting shouldn't change the stake");
        assert_eq!(r.0, 0, "after harvest, user rewards should = 0");

        // ------------------------------------------------
        // At the end of the farming we should have a correct state.
        testing_env!(ctx.block_timestamp(22 * ROUND_NS).build());
        let (s, r, _) = ctr.status(user_a.clone());
        let (s2, r2, _) = ctr.status(user2_a.clone());
        let (s3, r3, _) = ctr.status(user3_a.clone());
        assert_eq!(s.0, 8 * E24, "user1 stake didn't change");
        assert_eq!(s2.0, 2 * E24, "user2 stake didn't change");
        assert_eq!(s3.0, 12 * E24, "user3 stake didn't change");

        assert_close(
            r.0 + r2.0 + r3.0 + user2_withdraw,
            12 * E24 * 10,
            "sanity check: total farmed cheddar should work",
        );

        let base = 12 * 5 * E24 / 22;
        assert_close(
            r.0,
            4 * 5 * E24 + base * 8,
            "user1 total cheddar should be correct",
        );

        assert_close(r2.0, base * 2, "cheddar should be rewarded");
        assert_close(r3.0, 6 * 5 * E24 + base * 12, "cheddar should be rewarded");
    }

    */

    // fn assert_close(a: u128, b: u128, msg: &'static str) {
    //     assert!(a * 99999 / 100_000 < b, "{}, {} <> {}", msg, a, b);
    //     assert!(a * 100001 / 100_000 > b, "{}, {} <> {}", msg, a, b);
    // }

    fn to_u128s(v: &Vec<U128>) -> Vec<Balance> {
        v.iter().map(|x| x.0).collect()
    }
}<|MERGE_RESOLUTION|>--- conflicted
+++ resolved
@@ -327,13 +327,7 @@
         let s = min_stake(&v.staked, &self.stake_rates);
         self.staked_units -= s;
         for i in 0..self.total_stake.len() {
-<<<<<<< HEAD
-            let amount = v.staked[i];
-            self.total_stake[i] -= amount;
-            self.transfer_staked_tokens(a.clone(), i, amount);
-=======
             self.transfer_staked_tokens(a.clone(), i, v.staked[i]);
->>>>>>> b204a2e0
         }
         self._withdraw_crop(&a, v.farmed);
         if !v.cheddy.is_empty() {
